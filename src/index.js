'use strict'

const { Buffer } = require('buffer')
<<<<<<< HEAD
=======
const filter = require('it-filter')
>>>>>>> 29423d13
const {
  Adapter,
  Key,
  Errors
} = require('interface-datastore')

/**
 * @typedef {import('interface-datastore').Pair} Pair
 * @typedef {import('interface-datastore').Query} Query
 * @typedef {import('interface-datastore').KeyQuery} KeyQuery
 * @typedef {import('interface-datastore').Options} Options
 */

/**
 * A datastore backed by the file system.
 *
 * Keys need to be sanitized before use, as they are written
 * to the file system as is.
 */
class S3Datastore extends Adapter {
  constructor (path, opts) {
    super()

    this.path = path
    this.opts = opts
    const {
      createIfMissing = false,
      s3: {
        config: {
          params: {
            Bucket
          } = {}
        } = {}
      } = {}
    } = opts

    if (typeof Bucket !== 'string') {
      throw new Error('An S3 instance with a predefined Bucket must be supplied. See the datastore-s3 README for examples.')
    }
    if (typeof createIfMissing !== 'boolean') {
      throw new Error(`createIfMissing must be a boolean but was (${typeof createIfMissing}) ${createIfMissing}`)
    }
    this.bucket = Bucket
    this.createIfMissing = createIfMissing
  }

  /**
   * Returns the full key which includes the path to the ipfs store
   *
   * @param {Key} key
   * @returns {string}
   */
  _getFullKey (key) {
    // Avoid absolute paths with s3
    return [this.path, key.toString()].join('/').replace(/\/\/+/g, '/')
  }

  /**
   * Store the given value under the key.
   *
   * @param {Key} key
   * @param {Uint8Array} val
   * @returns {Promise}
   */
  async put (key, val) {
    try {
      await this.opts.s3.upload({
        Key: this._getFullKey(key),
        Body: Buffer.from(val, val.byteOffset, val.byteLength)
      }).promise()
    } catch (err) {
      if (err.code === 'NoSuchBucket' && this.createIfMissing) {
        await this.opts.s3.createBucket({}).promise()
        return this.put(key, val)
      }
      throw Errors.dbWriteFailedError(err)
    }
  }

  /**
   * Read from s3.
   *
   * @param {Key} key
   * @returns {Promise<Uint8Array>}
   */
  async get (key) {
    try {
      const data = await this.opts.s3.getObject({
        Key: this._getFullKey(key)
      }).promise()

      // If a body was returned, ensure it's a Uint8Array
      if (ArrayBuffer.isView(data.Body)) {
        if (data.Body instanceof Uint8Array) {
          return data.Body
        }

        return Uint8Array.from(data.Body, data.Body.byteOffset, data.Body.byteLength)
      }

      return data.Body || null
    } catch (err) {
      if (err.statusCode === 404) {
        throw Errors.notFoundError(err)
      }
      throw err
    }
  }

  /**
   * Check for the existence of the given key.
   *
   * @param {Key} key
   * @returns {Promise<bool>}
   */
  async has (key) {
    try {
      await this.opts.s3.headObject({
        Key: this._getFullKey(key)
      }).promise()
      return true
    } catch (err) {
      if (err.code === 'NotFound') {
        return false
      }
      throw err
    }
  }

  /**
   * Delete the record under the given key.
   *
   * @param {Key} key
   * @returns {Promise}
   */
  async delete (key) {
    try {
      await this.opts.s3.deleteObject({
        Key: this._getFullKey(key)
      }).promise()
    } catch (err) {
      throw Errors.dbDeleteFailedError(err)
    }
  }

  /**
   * Create a new batch object.
   *
   * @returns {Batch}
   */
  batch () {
    const puts = []
    const deletes = []
    return {
      put (key, value) {
        puts.push({ key: key, value: value })
      },
      delete (key) {
        deletes.push(key)
      },
      commit: () => {
        const putOps = puts.map((p) => this.put(p.key, p.value))
        const delOps = deletes.map((key) => this.delete(key))
        return Promise.all(putOps.concat(delOps))
      }
    }
  }

  /**
   * Recursively fetches all keys from s3
   *
   * @param {Object} params
   * @param {Options} [options]
   * @returns {AsyncIterator<Key>}
   */
  async * _listKeys (params, options) {
    let data
    try {
      data = await this.opts.s3.listObjectsV2(params).promise()
    } catch (err) {
      throw new Error(err.code)
    }

    if (options && options.signal && options.signal.aborted) {
      return
    }

    for (const d of data.Contents) {
      // Remove the path from the key
      yield new Key(d.Key.slice(this.path.length), false)
    }

    // If we didn't get all records, recursively query
    if (data.isTruncated) {
      // If NextMarker is absent, use the key from the last result
      params.StartAfter = data.Contents[data.Contents.length - 1].Key

      // recursively fetch keys
      yield * this._listKeys(params)
    }
  }

  /**
   * @param {Query} q
   * @param {Options} [options]
   */
  async * _all (q, options) {
    for await (const key of this._allKeys({ prefix: q.prefix }, options)) {
      try {
        /** @type {Pair} */
        const res = {
          key,
          value: await this.get(key)
        }

        yield res
      } catch (err) {
        // key was deleted while we are iterating over the results
        if (err.statusCode !== 404) {
          throw err
        }
      }
    }
  }

  /**
   * @param {KeyQuery} q
   * @param {Options} [options]
   */
  async * _allKeys (q, options) {
    const prefix = [this.path, q.prefix || ''].join('/').replace(/\/\/+/g, '/')

    // Get all the keys via list object, recursively as needed
    let it = this._listKeys({
      Prefix: prefix
    }, options)

    if (q.prefix != null) {
      it = filter(it, k => k.toString().startsWith(q.prefix))
    }

    yield * it
  }

  /**
   * This will check the s3 bucket to ensure access and existence
   *
   * @returns {Promise}
   */
  async open () {
    try {
      await this.opts.s3.headObject({
        Key: this.path
      }).promise()
    } catch (err) {
      if (err.statusCode !== 404) {
        throw Errors.dbOpenFailedError(err)
      }
    }
  }

  close () {}
}

module.exports = S3Datastore<|MERGE_RESOLUTION|>--- conflicted
+++ resolved
@@ -1,10 +1,7 @@
 'use strict'
 
 const { Buffer } = require('buffer')
-<<<<<<< HEAD
-=======
 const filter = require('it-filter')
->>>>>>> 29423d13
 const {
   Adapter,
   Key,
