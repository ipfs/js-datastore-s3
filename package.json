--- conflicted
+++ resolved
@@ -161,15 +161,9 @@
     "buffer": "^6.0.3",
     "datastore-core": "^8.0.1",
     "interface-datastore": "^7.0.0",
-<<<<<<< HEAD
-    "it-filter": "^1.0.2",
+    "it-filter": "^2.0.0",
     "it-to-buffer": "^3.0.0",
     "uint8arrays": "^3.0.0"
-=======
-    "it-filter": "^2.0.0",
-    "it-to-buffer": "^2.0.0",
-    "uint8arrays": "^4.0.2"
->>>>>>> edb6264e
   },
   "devDependencies": {
     "aegir": "^37.5.1",
